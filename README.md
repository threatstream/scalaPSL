--- conflicted
+++ resolved
@@ -1,8 +1,4 @@
-<<<<<<< HEAD
-# Public Suffix List Scala API 
-=======
-# Public Suffix List Scala API
->>>>>>> 7bfb88dc
+# Public Suffix List
 
 From reference 1 [Public Suffix List](https://publicsuffix.org/):
 
@@ -38,19 +34,14 @@
 
 ## How to use
 
-Very simple to use, see the Example.scala and TestApp.scala
+Very simple, see the Example.scala and TestApp.scala
 
 ## Dependencies
 
-<<<<<<< HEAD
-Uses scala 2.11.7 and TypeSafe [Configuration library for JVM languages] (https://github.com/typesafehub/config).
- Also you MUST download the latest "Public Suffix List" from reference 1, and put it in the data directory.
-=======
-Uses scala 2.11.7, and TypeSafe [Configuration library for JVM languages] (https://github.com/typesafehub/config). 
+Uses scala 2.11.7
+Uses TypeSafe [Configuration library for JVM languages] (https://github.com/typesafehub/config)
 Also you MUST download the latest "Public Suffix List" from reference 1, and put it in the data directory.
->>>>>>> 7bfb88dc
 
 ## Status
 
 Passes all tests, see TestApp.scala and the [test file] (https://raw.githubusercontent.com/publicsuffix/list/master/tests/test_psl.txt)
-
